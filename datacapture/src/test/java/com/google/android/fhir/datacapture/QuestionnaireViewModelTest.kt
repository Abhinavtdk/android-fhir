--- conflicted
+++ resolved
@@ -46,23 +46,20 @@
     state = SavedStateHandle()
   }
 
-<<<<<<< HEAD
-  @Test
-  fun questionnaireResponse_shouldCopyQuestionnaireId() {
-    val questionnaire =
-      Questionnaire.newBuilder()
-        .apply {
-          // TODO: if id = a-questionnaire, the json parser sets
-          // questionnaire.id.myCoercedValue
-          // =
-          // "Questionnaire/a-questionniare" when decoding which results in the test
-          // failing
+  @Test
+  fun stateHasNoQuestionnaireResponse_shouldCopyQuestionnaireId() {
+    val questionnaire =
+      Questionnaire.newBuilder()
+        .apply {
+          // TODO: if id = a-questionnaire, the json parser sets questionnaire.id.myCoercedValue =
+          // "Questionnaire/a-questionniare" when decoding which results in the test failing
           id = Id.newBuilder().setValue("a-questionnaire").build()
         }
         .build()
     val serializedQuestionniare = printer.print(questionnaire)
     state.set(QuestionnaireFragment.BUNDLE_KEY_QUESTIONNAIRE, serializedQuestionniare)
     val viewModel = QuestionnaireViewModel(state)
+
     assertResourceEquals(
       viewModel.getQuestionnaireResponse(),
       QuestionnaireResponse.newBuilder()
@@ -72,7 +69,7 @@
   }
 
   @Test
-  fun questionnaireResponse_shouldCopyQuestion() {
+  fun stateHasNoQuestionnaireResponse_shouldCopyQuestion() {
     val questionnaire =
       Questionnaire.newBuilder()
         .apply {
@@ -94,6 +91,7 @@
     val serializedQuestionniare = printer.print(questionnaire)
     state.set(QuestionnaireFragment.BUNDLE_KEY_QUESTIONNAIRE, serializedQuestionniare)
     val viewModel = QuestionnaireViewModel(state)
+
     assertResourceEquals(
       viewModel.getQuestionnaireResponse(),
       QuestionnaireResponse.newBuilder()
@@ -110,7 +108,7 @@
   }
 
   @Test
-  fun questionnaireResponse_group_shouldCopyQuestionnaireStructure() {
+  fun stateHasNoQuestionnaireResponse_shouldCopyQuestionnaireStructure() {
     val questionnaire =
       Questionnaire.newBuilder()
         .apply {
@@ -140,6 +138,7 @@
     val serializedQuestionniare = printer.print(questionnaire)
     state.set(QuestionnaireFragment.BUNDLE_KEY_QUESTIONNAIRE, serializedQuestionniare)
     val viewModel = QuestionnaireViewModel(state)
+
     assertResourceEquals(
       viewModel.getQuestionnaireResponse(),
       QuestionnaireResponse.newBuilder()
@@ -159,340 +158,278 @@
         .build()
     )
   }
-=======
-    @Test
-    fun stateHasNoQuestionnaireResponse_shouldCopyQuestionnaireId() {
-        val questionnaire = Questionnaire.newBuilder().apply {
-            // TODO: if id = a-questionnaire, the json parser sets questionnaire.id.myCoercedValue =
-            // "Questionnaire/a-questionniare" when decoding which results in the test failing
-            id = Id.newBuilder().setValue("a-questionnaire").build()
-        }.build()
-        val serializedQuestionniare = printer.print(questionnaire)
-        state.set(QuestionnaireFragment.BUNDLE_KEY_QUESTIONNAIRE, serializedQuestionniare)
-        val viewModel = QuestionnaireViewModel(state)
-
-        assertResourceEquals(
-            viewModel.getQuestionnaireResponse(),
-            QuestionnaireResponse.newBuilder().apply {
-                this.questionnaire = Canonical.newBuilder().setValue("a-questionnaire").build()
-            }.build()
-        )
-    }
-
-    @Test
-    fun stateHasNoQuestionnaireResponse_shouldCopyQuestion() {
-        val questionnaire = Questionnaire.newBuilder().apply {
-            id = Id.newBuilder().setValue("a-questionnaire").build()
-            addItem(Questionnaire.Item.newBuilder().apply {
-                linkId = String.newBuilder().setValue("a-link-id").build()
-                text = String.newBuilder().setValue("Yes or no?").build()
-                type = Questionnaire.Item.TypeCode.newBuilder()
-                    .setValue(QuestionnaireItemTypeCode.Value.BOOLEAN).build()
-            }.build())
-        }.build()
-        val serializedQuestionniare = printer.print(questionnaire)
-        state.set(QuestionnaireFragment.BUNDLE_KEY_QUESTIONNAIRE, serializedQuestionniare)
-        val viewModel = QuestionnaireViewModel(state)
-
-        assertResourceEquals(
-            viewModel.getQuestionnaireResponse(),
-            QuestionnaireResponse.newBuilder().apply {
-                this.questionnaire = Canonical.newBuilder().setValue("a-questionnaire").build()
-                addItem(QuestionnaireResponse.Item.newBuilder().apply {
-                    linkId = String.newBuilder().setValue("a-link-id").build()
-                }.build())
-            }.build()
-        )
-    }
-
-    @Test
-    fun stateHasNoQuestionnaireResponse_shouldCopyQuestionnaireStructure() {
-        val questionnaire = Questionnaire.newBuilder().apply {
-            id = Id.newBuilder().setValue("a-questionnaire").build()
-            addItem(Questionnaire.Item.newBuilder().apply {
-                linkId = String.newBuilder().setValue("a-link-id").build()
-                text = String.newBuilder().setValue("Basic questions").build()
-                type = Questionnaire.Item.TypeCode.newBuilder()
-                    .setValue(QuestionnaireItemTypeCode.Value.GROUP).build()
-                addItem(Questionnaire.Item.newBuilder().apply {
-                    linkId = String.newBuilder().setValue("another-link-id").build()
-                    text = String.newBuilder().setValue("Name?").build()
-                    type = Questionnaire.Item.TypeCode.newBuilder()
-                        .setValue(QuestionnaireItemTypeCode.Value.STRING).build()
-                })
-            })
-        }.build()
-        val serializedQuestionniare = printer.print(questionnaire)
-        state.set(QuestionnaireFragment.BUNDLE_KEY_QUESTIONNAIRE, serializedQuestionniare)
-        val viewModel = QuestionnaireViewModel(state)
-
-        assertResourceEquals(
-            viewModel.getQuestionnaireResponse(),
-            QuestionnaireResponse.newBuilder().apply {
-                this.questionnaire = Canonical.newBuilder().setValue("a-questionnaire").build()
-                addItem(QuestionnaireResponse.Item.newBuilder().apply {
-                    linkId = String.newBuilder().setValue("a-link-id").build()
-                    addItem(QuestionnaireResponse.Item.newBuilder().apply {
-                        linkId = String.newBuilder().setValue("another-link-id").build()
-                    })
-                })
-            }.build()
-        )
-    }
-
-    @Test
-    fun stateHasQuestionnaireResponse_nestedItemsWithinGroupItems_shouldNotThrowException() { // ktlint-disable max-line-length
-        val questionnaire = Questionnaire.newBuilder().apply {
-            id = Id.newBuilder().setValue("a-questionnaire").build()
-            addItem(Questionnaire.Item.newBuilder().apply {
-                linkId = String.newBuilder().setValue("a-link-id").build()
-                text = String.newBuilder().setValue("Basic questions").build()
-                type = Questionnaire.Item.TypeCode.newBuilder()
-                    .setValue(QuestionnaireItemTypeCode.Value.GROUP).build()
-                addItem(Questionnaire.Item.newBuilder().apply {
-                    linkId = String.newBuilder().setValue("another-link-id").build()
-                    text = String.newBuilder().setValue("Is this true?").build()
-                    type = Questionnaire.Item.TypeCode.newBuilder()
-                        .setValue(QuestionnaireItemTypeCode.Value.BOOLEAN).build()
-                    addItem(Questionnaire.Item.newBuilder().apply {
-                        linkId = String.newBuilder().setValue("yet-another-link-id").build()
-                        text = String.newBuilder().setValue("Name?").build()
-                        type = Questionnaire.Item.TypeCode.newBuilder()
-                            .setValue(QuestionnaireItemTypeCode.Value.STRING).build()
-                    })
-                })
-            })
-        }.build()
-        val serializedQuestionniare = printer.print(questionnaire)
-        val questionnaireResponse = QuestionnaireResponse.newBuilder().apply {
-            id = Id.newBuilder().setValue("a-questionnaire-reponse").build()
-            addItem(QuestionnaireResponse.Item.newBuilder().apply {
-                linkId = String.newBuilder().setValue("a-link-id").build()
-                text = String.newBuilder().setValue("Basic questions").build()
-                addItem(QuestionnaireResponse.Item.newBuilder().apply {
-                    linkId = String.newBuilder().setValue("another-link-id").build()
-                    text = String.newBuilder().setValue("Is this true?").build()
-                    addAnswer(QuestionnaireResponse.Item.Answer.newBuilder()
-                        .setValue(
+
+  @Test
+  fun stateHasQuestionnaireResponse_nestedItemsWithinGroupItems_shouldNotThrowException() { // ktlint-disable max-line-length
+    val questionnaire =
+      Questionnaire.newBuilder()
+        .apply {
+          id = Id.newBuilder().setValue("a-questionnaire").build()
+          addItem(
+            Questionnaire.Item.newBuilder().apply {
+              linkId = String.newBuilder().setValue("a-link-id").build()
+              text = String.newBuilder().setValue("Basic questions").build()
+              type =
+                Questionnaire.Item.TypeCode.newBuilder()
+                  .setValue(QuestionnaireItemTypeCode.Value.GROUP)
+                  .build()
+              addItem(
+                Questionnaire.Item.newBuilder().apply {
+                  linkId = String.newBuilder().setValue("another-link-id").build()
+                  text = String.newBuilder().setValue("Is this true?").build()
+                  type =
+                    Questionnaire.Item.TypeCode.newBuilder()
+                      .setValue(QuestionnaireItemTypeCode.Value.BOOLEAN)
+                      .build()
+                  addItem(
+                    Questionnaire.Item.newBuilder().apply {
+                      linkId = String.newBuilder().setValue("yet-another-link-id").build()
+                      text = String.newBuilder().setValue("Name?").build()
+                      type =
+                        Questionnaire.Item.TypeCode.newBuilder()
+                          .setValue(QuestionnaireItemTypeCode.Value.STRING)
+                          .build()
+                    }
+                  )
+                }
+              )
+            }
+          )
+        }
+        .build()
+    val serializedQuestionniare = printer.print(questionnaire)
+    val questionnaireResponse =
+      QuestionnaireResponse.newBuilder()
+        .apply {
+          id = Id.newBuilder().setValue("a-questionnaire-reponse").build()
+          addItem(
+            QuestionnaireResponse.Item.newBuilder().apply {
+              linkId = String.newBuilder().setValue("a-link-id").build()
+              text = String.newBuilder().setValue("Basic questions").build()
+              addItem(
+                QuestionnaireResponse.Item.newBuilder().apply {
+                  linkId = String.newBuilder().setValue("another-link-id").build()
+                  text = String.newBuilder().setValue("Is this true?").build()
+                  addAnswer(
+                    QuestionnaireResponse.Item.Answer.newBuilder()
+                      .setValue(
+                        QuestionnaireResponse.Item.Answer.ValueX.newBuilder()
+                          .setBoolean(Boolean.newBuilder().setValue(true))
+                      )
+                      .addItem(
+                        QuestionnaireResponse.Item.newBuilder().apply {
+                          linkId = String.newBuilder().setValue("yet-another-link-id").build()
+                          text = String.newBuilder().setValue("Name?").build()
+                          addAnswer(
+                            QuestionnaireResponse.Item.Answer.newBuilder()
+                              .setValue(
+                                QuestionnaireResponse.Item.Answer.ValueX.newBuilder()
+                                  .setStringValue(String.newBuilder().setValue("a-name").build())
+                              )
+                          )
+                        }
+                      )
+                      .build()
+                  )
+                }
+              )
+            }
+          )
+        }
+        .build()
+    val serializedQuestionniareResponse = printer.print(questionnaireResponse)
+    state.set(QuestionnaireFragment.BUNDLE_KEY_QUESTIONNAIRE, serializedQuestionniare)
+    state.set(
+      QuestionnaireFragment.BUNDLE_KEY_QUESTIONNAIRE_RESPONSE,
+      serializedQuestionniareResponse
+    )
+
+    QuestionnaireViewModel(state)
+  }
+
+  @Test
+  fun stateHasQuestionnaireResponse_nestedItemsWithinNonGroupItems_shouldNotThrowException() {
+    val questionnaire =
+      Questionnaire.newBuilder()
+        .apply {
+          id = Id.newBuilder().setValue("a-questionnaire").build()
+          addItem(
+            Questionnaire.Item.newBuilder().apply {
+              linkId = String.newBuilder().setValue("a-link-id").build()
+              text = String.newBuilder().setValue("Is this true?").build()
+              type =
+                Questionnaire.Item.TypeCode.newBuilder()
+                  .setValue(QuestionnaireItemTypeCode.Value.BOOLEAN)
+                  .build()
+              addItem(
+                Questionnaire.Item.newBuilder().apply {
+                  linkId = String.newBuilder().setValue("another-link-id").build()
+                  text = String.newBuilder().setValue("Name?").build()
+                  type =
+                    Questionnaire.Item.TypeCode.newBuilder()
+                      .setValue(QuestionnaireItemTypeCode.Value.STRING)
+                      .build()
+                }
+              )
+            }
+          )
+        }
+        .build()
+    val serializedQuestionniare = printer.print(questionnaire)
+    val questionnaireResponse =
+      QuestionnaireResponse.newBuilder()
+        .apply {
+          id = Id.newBuilder().setValue("a-questionnaire").build()
+          addItem(
+            QuestionnaireResponse.Item.newBuilder().apply {
+              linkId = String.newBuilder().setValue("a-link-id").build()
+              text = String.newBuilder().setValue("Is this true?").build()
+              addAnswer(
+                QuestionnaireResponse.Item.Answer.newBuilder()
+                  .setValue(
+                    QuestionnaireResponse.Item.Answer.ValueX.newBuilder()
+                      .setBoolean(Boolean.newBuilder().setValue(true))
+                  )
+                  .addItem(
+                    QuestionnaireResponse.Item.newBuilder().apply {
+                      linkId = String.newBuilder().setValue("another-link-id").build()
+                      text = String.newBuilder().setValue("Name?").build()
+                      addAnswer(
+                        QuestionnaireResponse.Item.Answer.newBuilder()
+                          .setValue(
                             QuestionnaireResponse.Item.Answer.ValueX.newBuilder()
-                                .setBoolean(Boolean.newBuilder().setValue(true))
-                        )
-                        .addItem(QuestionnaireResponse.Item.newBuilder().apply {
-                            linkId = String.newBuilder().setValue("yet-another-link-id").build()
-                            text = String.newBuilder().setValue("Name?").build()
-                            addAnswer(
-                                QuestionnaireResponse.Item.Answer.newBuilder()
-                                    .setValue(
-                                        QuestionnaireResponse.Item.Answer.ValueX.newBuilder()
-                                            .setStringValue(
-                                                String.newBuilder().setValue("a-name").build()
-                                            )
-                                    )
-                            )
-                        }).build()
-                    )
-                })
-            })
-        }.build()
-        val serializedQuestionniareResponse = printer.print(questionnaireResponse)
-        state.set(QuestionnaireFragment.BUNDLE_KEY_QUESTIONNAIRE, serializedQuestionniare)
-        state.set(
-            QuestionnaireFragment.BUNDLE_KEY_QUESTIONNAIRE_RESPONSE,
-            serializedQuestionniareResponse
-        )
-
-        QuestionnaireViewModel(state)
-    }
-
-    @Test
-    fun stateHasQuestionnaireResponse_nestedItemsWithinNonGroupItems_shouldNotThrowException() {
-        val questionnaire = Questionnaire.newBuilder().apply {
-            id = Id.newBuilder().setValue("a-questionnaire").build()
-            addItem(Questionnaire.Item.newBuilder().apply {
-                linkId = String.newBuilder().setValue("a-link-id").build()
-                text = String.newBuilder().setValue("Is this true?").build()
-                type = Questionnaire.Item.TypeCode.newBuilder()
-                    .setValue(QuestionnaireItemTypeCode.Value.BOOLEAN).build()
-                addItem(Questionnaire.Item.newBuilder().apply {
-                    linkId = String.newBuilder().setValue("another-link-id").build()
-                    text = String.newBuilder().setValue("Name?").build()
-                    type = Questionnaire.Item.TypeCode.newBuilder()
-                        .setValue(QuestionnaireItemTypeCode.Value.STRING).build()
-                })
-            })
-        }.build()
-        val serializedQuestionniare = printer.print(questionnaire)
-        val questionnaireResponse = QuestionnaireResponse.newBuilder().apply {
-            id = Id.newBuilder().setValue("a-questionnaire").build()
-            addItem(QuestionnaireResponse.Item.newBuilder().apply {
-                linkId = String.newBuilder().setValue("a-link-id").build()
-                text = String.newBuilder().setValue("Is this true?").build()
-                addAnswer(QuestionnaireResponse.Item.Answer.newBuilder()
-                    .setValue(
-                        QuestionnaireResponse.Item.Answer.ValueX.newBuilder()
-                            .setBoolean(Boolean.newBuilder().setValue(true))
-                    )
-                    .addItem(QuestionnaireResponse.Item.newBuilder().apply {
-                        linkId = String.newBuilder().setValue("another-link-id").build()
-                        text = String.newBuilder().setValue("Name?").build()
-                        addAnswer(
-                            QuestionnaireResponse.Item.Answer.newBuilder()
-                                .setValue(
-                                    QuestionnaireResponse.Item.Answer.ValueX.newBuilder()
-                                        .setStringValue(
-                                            String.newBuilder().setValue("a-name").build()
-                                        )
-                                )
-                        )
-                    }).build()
-                )
-            })
-        }.build()
-        val serializedQuestionniareResponse = printer.print(questionnaireResponse)
-        state.set(QuestionnaireFragment.BUNDLE_KEY_QUESTIONNAIRE, serializedQuestionniare)
-        state.set(
-            QuestionnaireFragment.BUNDLE_KEY_QUESTIONNAIRE_RESPONSE,
-            serializedQuestionniareResponse
-        )
-
-        QuestionnaireViewModel(state)
-    }
-
-    @Test
-    fun stateHasQuestionnaireResponse_wrongLinkId_shouldThrowError() {
-        val questionnaire = Questionnaire.newBuilder().apply {
-            id = Id.newBuilder().setValue("a-questionnaire").build()
-            addItem(Questionnaire.Item.newBuilder().apply {
-                linkId = String.newBuilder().setValue("a-link-id").build()
-                text = String.newBuilder().setValue("Basic question").build()
-                type = Questionnaire.Item.TypeCode.newBuilder()
-                    .setValue(QuestionnaireItemTypeCode.Value.BOOLEAN).build()
-            })
-        }.build()
-        val serializedQuestionniare = printer.print(questionnaire)
-        val questionnaireResponse = QuestionnaireResponse.newBuilder().apply {
-            id = Id.newBuilder().setValue("a-questionnaire-response").build()
-            addItem(QuestionnaireResponse.Item.newBuilder().apply {
-                linkId = String.newBuilder().setValue("a-different-link-id").build()
-                addAnswer(
-                    QuestionnaireResponse.Item.Answer.newBuilder()
-                        .setValue(
-                            QuestionnaireResponse.Item.Answer.ValueX.newBuilder()
-                                .setBoolean(
-                                    Boolean.newBuilder().setValue(true)
-                                )
-                        )
-                )
-            })
-        }.build()
-        val serializedQuestionniareResponse = printer.print(questionnaireResponse)
-        state.set(QuestionnaireFragment.BUNDLE_KEY_QUESTIONNAIRE, serializedQuestionniare)
-        state.set(
-            QuestionnaireFragment.BUNDLE_KEY_QUESTIONNAIRE_RESPONSE,
-            serializedQuestionniareResponse
-        )
-
-        val errorMessage = assertFailsWith<IllegalArgumentException> {
-            QuestionnaireViewModel(state)
-        }.localizedMessage
-
-        assertThat(errorMessage).contains("linkId")
-    }
-
-    @Test
-    fun stateHasQuestionnaireResponse_moreItemsInQuestionnaireResponse_shouldThrowError() {
-        val questionnaire = Questionnaire.newBuilder().apply {
-            id = Id.newBuilder().setValue("a-questionnaire").build()
-            addItem(Questionnaire.Item.newBuilder().apply {
-                linkId = String.newBuilder().setValue("a-link-id").build()
-                text = String.newBuilder().setValue("Basic question").build()
-                type = Questionnaire.Item.TypeCode.newBuilder()
-                    .setValue(QuestionnaireItemTypeCode.Value.BOOLEAN).build()
-            })
-        }.build()
-        val serializedQuestionniare = printer.print(questionnaire)
-        val questionnaireResponse = QuestionnaireResponse.newBuilder().apply {
-            id = Id.newBuilder().setValue("a-questionnaire-response").build()
-            addItem(QuestionnaireResponse.Item.newBuilder().apply {
-                linkId = String.newBuilder().setValue("a-link-id").build()
-                addAnswer(
-                    QuestionnaireResponse.Item.Answer.newBuilder()
-                        .setValue(
-                            QuestionnaireResponse.Item.Answer.ValueX.newBuilder()
-                                .setBoolean(
-                                    Boolean.newBuilder().setValue(true)
-                                )
-                        )
-                )
-            })
-            addItem(QuestionnaireResponse.Item.newBuilder().apply {
-                linkId = String.newBuilder().setValue("a-different-link-id").build()
-                addAnswer(
-                    QuestionnaireResponse.Item.Answer.newBuilder()
-                        .setValue(
-                            QuestionnaireResponse.Item.Answer.ValueX.newBuilder()
-                                .setBoolean(
-                                    Boolean.newBuilder().setValue(true)
-                                )
-                        )
-                )
-            })
-        }.build()
-        val serializedQuestionniareResponse = printer.print(questionnaireResponse)
-        state.set(QuestionnaireFragment.BUNDLE_KEY_QUESTIONNAIRE, serializedQuestionniare)
-        state.set(
-            QuestionnaireFragment.BUNDLE_KEY_QUESTIONNAIRE_RESPONSE,
-            serializedQuestionniareResponse
-        )
-
-        val errorMessage = assertFailsWith<IllegalArgumentException> {
-            QuestionnaireViewModel(state)
-        }.localizedMessage
-
-        assertThat(errorMessage).contains("Structure")
-    }
-
-    @Test
-    fun questionnaireItemViewItemList_shouldGenerateQuestionnaireItemViewItemList() = runBlocking {
-        val questionnaire = Questionnaire.newBuilder().apply {
-            id = Id.newBuilder().setValue("a-questionnaire").build()
-            addItem(Questionnaire.Item.newBuilder().apply {
-                linkId = String.newBuilder().setValue("a-link-id").build()
-                text = String.newBuilder().setValue("Basic questions").build()
-                type = Questionnaire.Item.TypeCode.newBuilder()
-                    .setValue(QuestionnaireItemTypeCode.Value.GROUP).build()
-                addItem(Questionnaire.Item.newBuilder().apply {
-                    linkId = String.newBuilder().setValue("another-link-id").build()
-                    text = String.newBuilder().setValue("Name?").build()
-                    type = Questionnaire.Item.TypeCode.newBuilder()
-                        .setValue(QuestionnaireItemTypeCode.Value.STRING).build()
-                })
-            })
-        }.build()
-        val serializedQuestionnaire = printer.print(questionnaire)
-        state.set(QuestionnaireFragment.BUNDLE_KEY_QUESTIONNAIRE, serializedQuestionnaire)
-        val viewModel = QuestionnaireViewModel(state)
-        var questionnaireItemViewItemList = viewModel.questionnaireItemViewItemList
-        questionnaireItemViewItemList[0].questionnaireResponseItemChangedCallback()
-        assertThat(questionnaireItemViewItemList.size).isEqualTo(2)
-        val firstQuestionnaireItemViewItem = questionnaireItemViewItemList[0]
-        val firstQuestionnaireItem = firstQuestionnaireItemViewItem.questionnaireItem
-        assertThat(firstQuestionnaireItem.linkId.value).isEqualTo("a-link-id")
-        assertThat(firstQuestionnaireItem.text.value).isEqualTo("Basic questions")
-        assertThat(firstQuestionnaireItem.type.value)
-            .isEqualTo(QuestionnaireItemTypeCode.Value.GROUP)
-        assertThat(firstQuestionnaireItemViewItem.questionnaireResponseItemBuilder.linkId.value)
-            .isEqualTo("a-link-id")
-        val secondQuestionnaireItemViewItem = questionnaireItemViewItemList[1]
-        val secondQuestionnaireItem = secondQuestionnaireItemViewItem.questionnaireItem
-        assertThat(secondQuestionnaireItem.linkId.value).isEqualTo("another-link-id")
-        assertThat(secondQuestionnaireItem.text.value).isEqualTo("Name?")
-        assertThat(secondQuestionnaireItem.type.value)
-            .isEqualTo(QuestionnaireItemTypeCode.Value.STRING)
-        assertThat(secondQuestionnaireItemViewItem.questionnaireResponseItemBuilder.linkId.value)
-            .isEqualTo("another-link-id")
-    }
->>>>>>> 165f4add
+                              .setStringValue(String.newBuilder().setValue("a-name").build())
+                          )
+                      )
+                    }
+                  )
+                  .build()
+              )
+            }
+          )
+        }
+        .build()
+    val serializedQuestionniareResponse = printer.print(questionnaireResponse)
+    state.set(QuestionnaireFragment.BUNDLE_KEY_QUESTIONNAIRE, serializedQuestionniare)
+    state.set(
+      QuestionnaireFragment.BUNDLE_KEY_QUESTIONNAIRE_RESPONSE,
+      serializedQuestionniareResponse
+    )
+
+    QuestionnaireViewModel(state)
+  }
+
+  @Test
+  fun stateHasQuestionnaireResponse_wrongLinkId_shouldThrowError() {
+    val questionnaire =
+      Questionnaire.newBuilder()
+        .apply {
+          id = Id.newBuilder().setValue("a-questionnaire").build()
+          addItem(
+            Questionnaire.Item.newBuilder().apply {
+              linkId = String.newBuilder().setValue("a-link-id").build()
+              text = String.newBuilder().setValue("Basic question").build()
+              type =
+                Questionnaire.Item.TypeCode.newBuilder()
+                  .setValue(QuestionnaireItemTypeCode.Value.BOOLEAN)
+                  .build()
+            }
+          )
+        }
+        .build()
+    val serializedQuestionniare = printer.print(questionnaire)
+    val questionnaireResponse =
+      QuestionnaireResponse.newBuilder()
+        .apply {
+          id = Id.newBuilder().setValue("a-questionnaire-response").build()
+          addItem(
+            QuestionnaireResponse.Item.newBuilder().apply {
+              linkId = String.newBuilder().setValue("a-different-link-id").build()
+              addAnswer(
+                QuestionnaireResponse.Item.Answer.newBuilder()
+                  .setValue(
+                    QuestionnaireResponse.Item.Answer.ValueX.newBuilder()
+                      .setBoolean(Boolean.newBuilder().setValue(true))
+                  )
+              )
+            }
+          )
+        }
+        .build()
+    val serializedQuestionniareResponse = printer.print(questionnaireResponse)
+    state.set(QuestionnaireFragment.BUNDLE_KEY_QUESTIONNAIRE, serializedQuestionniare)
+    state.set(
+      QuestionnaireFragment.BUNDLE_KEY_QUESTIONNAIRE_RESPONSE,
+      serializedQuestionniareResponse
+    )
+
+    val errorMessage =
+      assertFailsWith<IllegalArgumentException> { QuestionnaireViewModel(state) }.localizedMessage
+
+    assertThat(errorMessage).contains("linkId")
+  }
+
+  @Test
+  fun stateHasQuestionnaireResponse_moreItemsInQuestionnaireResponse_shouldThrowError() {
+    val questionnaire =
+      Questionnaire.newBuilder()
+        .apply {
+          id = Id.newBuilder().setValue("a-questionnaire").build()
+          addItem(
+            Questionnaire.Item.newBuilder().apply {
+              linkId = String.newBuilder().setValue("a-link-id").build()
+              text = String.newBuilder().setValue("Basic question").build()
+              type =
+                Questionnaire.Item.TypeCode.newBuilder()
+                  .setValue(QuestionnaireItemTypeCode.Value.BOOLEAN)
+                  .build()
+            }
+          )
+        }
+        .build()
+    val serializedQuestionniare = printer.print(questionnaire)
+    val questionnaireResponse =
+      QuestionnaireResponse.newBuilder()
+        .apply {
+          id = Id.newBuilder().setValue("a-questionnaire-response").build()
+          addItem(
+            QuestionnaireResponse.Item.newBuilder().apply {
+              linkId = String.newBuilder().setValue("a-link-id").build()
+              addAnswer(
+                QuestionnaireResponse.Item.Answer.newBuilder()
+                  .setValue(
+                    QuestionnaireResponse.Item.Answer.ValueX.newBuilder()
+                      .setBoolean(Boolean.newBuilder().setValue(true))
+                  )
+              )
+            }
+          )
+          addItem(
+            QuestionnaireResponse.Item.newBuilder().apply {
+              linkId = String.newBuilder().setValue("a-different-link-id").build()
+              addAnswer(
+                QuestionnaireResponse.Item.Answer.newBuilder()
+                  .setValue(
+                    QuestionnaireResponse.Item.Answer.ValueX.newBuilder()
+                      .setBoolean(Boolean.newBuilder().setValue(true))
+                  )
+              )
+            }
+          )
+        }
+        .build()
+    val serializedQuestionniareResponse = printer.print(questionnaireResponse)
+    state.set(QuestionnaireFragment.BUNDLE_KEY_QUESTIONNAIRE, serializedQuestionniare)
+    state.set(
+      QuestionnaireFragment.BUNDLE_KEY_QUESTIONNAIRE_RESPONSE,
+      serializedQuestionniareResponse
+    )
+
+    val errorMessage =
+      assertFailsWith<IllegalArgumentException> { QuestionnaireViewModel(state) }.localizedMessage
+
+    assertThat(errorMessage).contains("Structure")
+  }
 
   @Test
   fun questionnaireItemViewItemList_shouldGenerateQuestionnaireItemViewItemList() = runBlocking {
