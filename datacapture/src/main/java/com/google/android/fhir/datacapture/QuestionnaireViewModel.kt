--- conflicted
+++ resolved
@@ -30,10 +30,8 @@
 import kotlinx.coroutines.flow.map
 
 internal class QuestionnaireViewModel(state: SavedStateHandle) : ViewModel() {
-<<<<<<< HEAD
   /** The current questionnaire as questions are being answered. */
   private val questionnaire: Questionnaire
-
   init {
     val questionnaireJson: String = state[QuestionnaireFragment.BUNDLE_KEY_QUESTIONNAIRE]!!
     val builder = Questionnaire.newBuilder()
@@ -41,15 +39,28 @@
   }
 
   /** The current questionnaire response as questions are being answered. */
-  private val questionnaireResponseBuilder = QuestionnaireResponse.newBuilder()
+  private lateinit var questionnaireResponseBuilder: QuestionnaireResponse.Builder
 
   init {
-    questionnaireResponseBuilder.questionnaire =
-      Canonical.newBuilder().setValue(questionnaire.id.value).build()
-    // Retain the hierarchy and order of items within the questionnaire as specified in the
-    // standard. See https://www.hl7.org/fhir/questionnaireresponse.html#notes.
-    questionnaire.itemList.forEach {
-      questionnaireResponseBuilder.addItem(it.createQuestionnaireResponseItem())
+    val questionnaireJsonResponseString: String? =
+      state[QuestionnaireFragment.BUNDLE_KEY_QUESTIONNAIRE_RESPONSE]
+    if (questionnaireJsonResponseString != null) {
+      questionnaireResponseBuilder = QuestionnaireResponse.newBuilder()
+      val questionnaireResponse =
+        JsonFormat.getParser()
+          .merge(questionnaireJsonResponseString, questionnaireResponseBuilder)
+          .build()
+      validateQuestionniareResponseItems(questionnaire.itemList, questionnaireResponse.itemList)
+      questionnaireResponseBuilder = questionnaireResponse.toBuilder()
+    } else {
+      questionnaireResponseBuilder = QuestionnaireResponse.newBuilder()
+      questionnaireResponseBuilder.questionnaire =
+        Canonical.newBuilder().setValue(questionnaire.id.value).build()
+      // Retain the hierarchy and order of items within the questionnaire as specified in the
+      // standard. See https://www.hl7.org/fhir/questionnaireresponse.html#notes.
+      questionnaire.itemList.forEach {
+        questionnaireResponseBuilder.addItem(it.createQuestionnaireResponseItem())
+      }
     }
   }
 
@@ -86,50 +97,15 @@
       linkIdToQuestionnaireResponseItemMap.putAll(
         createLinkIdToQuestionnaireResponseItemMap(item.itemBuilderList)
       )
-=======
-    /** The current questionnaire as questions are being answered. */
-    private val questionnaire: Questionnaire
-    init {
-        val questionnaireJson: String = state[QuestionnaireFragment.BUNDLE_KEY_QUESTIONNAIRE]!!
-        val builder = Questionnaire.newBuilder()
-        questionnaire = JsonFormat.getParser().merge(questionnaireJson, builder).build()
-    }
-
-    /** The current questionnaire response as questions are being answered. */
-    private lateinit var questionnaireResponseBuilder: QuestionnaireResponse.Builder
-
-    init {
-        val questionnaireJsonResponseString: String? =
-            state[QuestionnaireFragment.BUNDLE_KEY_QUESTIONNAIRE_RESPONSE]
-        if (questionnaireJsonResponseString != null) {
-            questionnaireResponseBuilder = QuestionnaireResponse.newBuilder()
-            val questionnaireResponse =
-                JsonFormat.getParser()
-                    .merge(questionnaireJsonResponseString, questionnaireResponseBuilder)
-                    .build()
-            validateQuestionniareResponseItems(
-                questionnaire.itemList, questionnaireResponse.itemList
-            )
-            questionnaireResponseBuilder = questionnaireResponse.toBuilder()
-        } else {
-            questionnaireResponseBuilder = QuestionnaireResponse.newBuilder()
-            questionnaireResponseBuilder.questionnaire =
-                Canonical.newBuilder().setValue(questionnaire.id.value).build()
-            // Retain the hierarchy and order of items within the questionnaire as specified in the
-            // standard. See https://www.hl7.org/fhir/questionnaireresponse.html#notes.
-            questionnaire.itemList.forEach {
-                questionnaireResponseBuilder.addItem(it.createQuestionnaireResponseItem())
-            }
-        }
->>>>>>> 165f4add
     }
     return linkIdToQuestionnaireResponseItemMap
   }
 
   /**
-   * Traverse (DFS) through the list of questionnaire items and the list of questionnaire response
-   * items and populate [questionnaireItemViewItemList] with matching pairs of questionnaire item
-   * and questionnaire response item.
+   * Traverse (DFS) through the list of questionnaire items , the list of questionnaire response
+   * items and the list of items in the questionnaire response answer list and populate
+   * [questionnaireItemViewItemList] with matching pairs of questionnaire item and questionnaire
+   * response item.
    *
    * The traverse is carried out in the two lists in tandem. The two lists should be structurally
    * identical.
@@ -164,87 +140,16 @@
             questionnaireResponseItem.itemBuilderList
           )
         )
-<<<<<<< HEAD
+        if (!questionnaireItem.type.value.equals(QuestionnaireItemTypeCode.Value.GROUP)) {
+          questionnaireResponseItem.answerBuilderList?.forEach {
+            if (it.itemCount > 0) {
+              questionnaireItemViewItemList.addAll(
+                getQuestionnaireItemViewItemList(questionnaireItem.itemList, it.itemBuilderList)
+              )
+            }
+          }
+        }
       }
-=======
-
-    /** [QuestionnaireItemViewItem]s to be displayed in the UI. */
-    internal val questionnaireItemViewItemListFlow: Flow<List<QuestionnaireItemViewItem>> =
-        modificationCount.map { questionnaireItemViewItemList }
-
-    /** The current [QuestionnaireResponse] captured by the UI. */
-    fun getQuestionnaireResponse(): QuestionnaireResponse = questionnaireResponseBuilder.build()
-
-    private fun createLinkIdToQuestionnaireResponseItemMap(
-        questionnaireResponseItemList: List<QuestionnaireResponse.Item.Builder>
-    ): Map<String, QuestionnaireResponse.Item.Builder> {
-        val linkIdToQuestionnaireResponseItemMap = questionnaireResponseItemList.map {
-            it.linkId.value to it
-        }.toMap().toMutableMap()
-        for (item in questionnaireResponseItemList) {
-            linkIdToQuestionnaireResponseItemMap.putAll(
-                createLinkIdToQuestionnaireResponseItemMap(item.itemBuilderList)
-            )
-        }
-        return linkIdToQuestionnaireResponseItemMap
-    }
-
-    /**
-     * Traverse (DFS) through the list of questionnaire items , the list of questionnaire response
-     * items and the list of items in the questionnaire response answer list and populate
-     * [questionnaireItemViewItemList] with matching pairs of questionnaire item
-     * and questionnaire response item.
-     *
-     * The traverse is carried out in the two lists in tandem. The two lists should be structurally
-     * identical.
-     */
-    private fun getQuestionnaireItemViewItemList(
-        questionnaireItemList: List<Questionnaire.Item>,
-        questionnaireResponseItemList: List<QuestionnaireResponse.Item.Builder>
-    ): List<QuestionnaireItemViewItem> {
-        val questionnaireItemViewItemList = mutableListOf<QuestionnaireItemViewItem>()
-        val questionnaireItemListIterator = questionnaireItemList.iterator()
-        val questionnaireResponseItemListIterator = questionnaireResponseItemList.iterator()
-        while (
-            questionnaireItemListIterator.hasNext() &&
-            questionnaireResponseItemListIterator.hasNext()
-        ) {
-            val questionnaireItem = questionnaireItemListIterator.next()
-            val questionnaireResponseItem = questionnaireResponseItemListIterator.next()
-
-            val enabled = EnablementEvaluator.evaluate(questionnaireItem) {
-                (linkIdToQuestionnaireResponseItemMap[it] ?: return@evaluate null).build()
-            }
-            if (enabled) {
-                questionnaireItemViewItemList.add(
-                    QuestionnaireItemViewItem(
-                        questionnaireItem,
-                        questionnaireResponseItem,
-                        questionnaireResponseItemChangedCallback
-                    )
-                )
-                questionnaireItemViewItemList.addAll(
-                    getQuestionnaireItemViewItemList(
-                        questionnaireItem.itemList,
-                        questionnaireResponseItem.itemBuilderList
-                    )
-                )
-                if (!questionnaireItem.type.value.equals(QuestionnaireItemTypeCode.Value.GROUP)) {
-                    questionnaireResponseItem.answerBuilderList?.forEach {
-                        if (it.itemCount> 0) {
-                            questionnaireItemViewItemList.addAll(
-                                getQuestionnaireItemViewItemList(
-                                    questionnaireItem.itemList,
-                                    it.itemBuilderList
-                                )
-                            )
-                        }
-                    }
-                }
-            }
-        }
-        return questionnaireItemViewItemList
->>>>>>> 165f4add
     }
     return questionnaireItemViewItemList
   }
@@ -267,64 +172,57 @@
     this@createQuestionnaireResponseItem.itemList.forEach {
       this.addItem(it.createQuestionnaireResponseItem())
     }
-<<<<<<< HEAD
-  }
-=======
+  }
 }
 
 /**
  * Traverse (DFS) through the list of questionnaire items and the list of questionnaire response
  * items and check if the linkid of the matching pairs of questionnaire item and questionnaire
- * response item are equal.
- * The traverse is carried out in the two lists in tandem. The two lists should be structurally
- * identical.
+ * response item are equal. The traverse is carried out in the two lists in tandem. The two lists
+ * should be structurally identical.
  */
 private fun validateQuestionniareResponseItems(
-    questionnaireItemList: List<Questionnaire.Item>,
-    questionnaireResponseItemList: List<QuestionnaireResponse.Item>
+  questionnaireItemList: List<Questionnaire.Item>,
+  questionnaireResponseItemList: List<QuestionnaireResponse.Item>
 ) {
-    val questionnaireItemListIterator = questionnaireItemList.iterator()
-    val questionnaireResponseItemListIterator = questionnaireResponseItemList.iterator()
-    while (
-        questionnaireItemListIterator.hasNext() &&
-        questionnaireResponseItemListIterator.hasNext()
-    ) {
-        // TODO: Validate type and item nesting within answers for repeated answers https://github.com/google/android-fhir/issues/286
-        val questionnaireItem = questionnaireItemListIterator.next()
-        val questionnaireResponseItem = questionnaireResponseItemListIterator.next()
-        if (!questionnaireItem.linkId.equals(questionnaireResponseItem.linkId))
-            throw IllegalArgumentException(
-                "Questionnaire response items mismatch with linkIds " +
-                    questionnaireItem.linkId.value + " and " +
-                    questionnaireResponseItem.linkId.value
-            )
-        if (questionnaireItem.type.value.equals(QuestionnaireItemTypeCode.Value.GROUP)) {
-            validateQuestionniareResponseItems(
-                questionnaireItem.itemList,
-                questionnaireResponseItem.itemList
-            )
-        } else {
-            validateQuestionniareResponseItems(
-                questionnaireItem.itemList,
-                questionnaireResponseItem.answerList.first().itemList
-            )
-        }
-    }
-    if (
-        questionnaireItemListIterator.hasNext() xor
-        questionnaireResponseItemListIterator.hasNext()
-    ) {
-        if (questionnaireItemListIterator.hasNext()) {
-            throw IllegalArgumentException(
-                "Structure mismatch at Questionnaire item with linkId " +
-                    questionnaireItemListIterator.next().linkId.value
-            )
-        } else {
-            throw IllegalArgumentException(
-                "Structure mismatch at QuestionnaireResponse item with linkId " +
-                    questionnaireResponseItemListIterator.next().linkId.value
-            )
-        }
-    }
->>>>>>> 165f4add
+  val questionnaireItemListIterator = questionnaireItemList.iterator()
+  val questionnaireResponseItemListIterator = questionnaireResponseItemList.iterator()
+  while (questionnaireItemListIterator.hasNext() &&
+    questionnaireResponseItemListIterator.hasNext()) {
+    // TODO: Validate type and item nesting within answers for repeated answers
+    // https://github.com/google/android-fhir/issues/286
+    val questionnaireItem = questionnaireItemListIterator.next()
+    val questionnaireResponseItem = questionnaireResponseItemListIterator.next()
+    if (!questionnaireItem.linkId.equals(questionnaireResponseItem.linkId))
+      throw IllegalArgumentException(
+        "Questionnaire response items mismatch with linkIds " +
+          questionnaireItem.linkId.value +
+          " and " +
+          questionnaireResponseItem.linkId.value
+      )
+    if (questionnaireItem.type.value.equals(QuestionnaireItemTypeCode.Value.GROUP)) {
+      validateQuestionniareResponseItems(
+        questionnaireItem.itemList,
+        questionnaireResponseItem.itemList
+      )
+    } else {
+      validateQuestionniareResponseItems(
+        questionnaireItem.itemList,
+        questionnaireResponseItem.answerList.first().itemList
+      )
+    }
+  }
+  if (questionnaireItemListIterator.hasNext() xor questionnaireResponseItemListIterator.hasNext()) {
+    if (questionnaireItemListIterator.hasNext()) {
+      throw IllegalArgumentException(
+        "Structure mismatch at Questionnaire item with linkId " +
+          questionnaireItemListIterator.next().linkId.value
+      )
+    } else {
+      throw IllegalArgumentException(
+        "Structure mismatch at QuestionnaireResponse item with linkId " +
+          questionnaireResponseItemListIterator.next().linkId.value
+      )
+    }
+  }
 }