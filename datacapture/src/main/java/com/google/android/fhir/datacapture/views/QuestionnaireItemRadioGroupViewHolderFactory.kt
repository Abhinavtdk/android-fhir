--- conflicted
+++ resolved
@@ -39,7 +39,6 @@
         radioHeader = itemView.findViewById(R.id.radio_header)
       }
 
-<<<<<<< HEAD
       override fun bind(questionnaireItemViewItem: QuestionnaireItemViewItem) {
         this.questionnaireItemViewItem = questionnaireItemViewItem
         val questionnaireItem = questionnaireItemViewItem.questionnaireItem
@@ -60,61 +59,26 @@
                   ViewGroup.LayoutParams.WRAP_CONTENT
                 )
               this.isChecked = it.value.coding == answer
-=======
-            override fun bind(questionnaireItemViewItem: QuestionnaireItemViewItem) {
-                this.questionnaireItemViewItem = questionnaireItemViewItem
-                val questionnaireItem = questionnaireItemViewItem.questionnaireItem
-                val questionnaireResponseItemBuilder =
-                    questionnaireItemViewItem.questionnaireResponseItemBuilder
-                val answer =
-                    questionnaireResponseItemBuilder.answerList.singleOrNull()?.value?.coding
-                radioHeader.text = questionnaireItem.text.value
-                radioGroup.removeAllViews()
-                var index = 0
-                questionnaireItem.answerOptionList.forEach {
-                    radioGroup.addView(RadioButton(radioGroup.context).apply {
-                        id = index++ // Use the answer option index as radio button ID
-                        text = it.displayString
-                        layoutParams = ViewGroup.LayoutParams(
-                            ViewGroup.LayoutParams.MATCH_PARENT,
-                            ViewGroup.LayoutParams.WRAP_CONTENT
-                        )
-                        this.isChecked = it.value.coding == answer
-                    })
-                }
-                radioGroup.setOnCheckedChangeListener { _, checkedId ->
-                    // if-else block to prevent over-writing of "items" nested within "answer"
-                    if (questionnaireResponseItemBuilder.answerCount > 0) {
-                        val tmpItems = questionnaireResponseItemBuilder.answerList.first().itemList
-                        QuestionnaireResponse.Item.Answer.newBuilder()
-                            .setValue(
-                                questionnaireItem
-                                    .answerOptionList[checkedId].responseAnswerValueX
-                            )
-                            .addAllItem(tmpItems)
-                    } else {
-                        questionnaireResponseItemBuilder.clearAnswer().addAnswer(
-                            QuestionnaireResponse.Item.Answer.newBuilder().apply {
-                                value = questionnaireItem
-                                    .answerOptionList[checkedId].responseAnswerValueX
-                            }
-                        )
-                    }
-
-                    questionnaireItemViewItem.questionnaireResponseItemChangedCallback()
-                }
->>>>>>> 165f4add
             }
           )
         }
         radioGroup.setOnCheckedChangeListener { _, checkedId ->
-          questionnaireResponseItemBuilder
-            .clearAnswer()
-            .addAnswer(
-              QuestionnaireResponse.Item.Answer.newBuilder().apply {
-                value = questionnaireItem.answerOptionList[checkedId].responseAnswerValueX
-              }
-            )
+          // if-else block to prevent over-writing of "items" nested within "answer"
+          if (questionnaireResponseItemBuilder.answerCount > 0) {
+            val tmpItems = questionnaireResponseItemBuilder.answerList.first().itemList
+            QuestionnaireResponse.Item.Answer.newBuilder()
+              .setValue(questionnaireItem.answerOptionList[checkedId].responseAnswerValueX)
+              .addAllItem(tmpItems)
+          } else {
+            questionnaireResponseItemBuilder
+              .clearAnswer()
+              .addAnswer(
+                QuestionnaireResponse.Item.Answer.newBuilder().apply {
+                  value = questionnaireItem.answerOptionList[checkedId].responseAnswerValueX
+                }
+              )
+          }
+
           questionnaireItemViewItem.questionnaireResponseItemChangedCallback()
         }
       }
