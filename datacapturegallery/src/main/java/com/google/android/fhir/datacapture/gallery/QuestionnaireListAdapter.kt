--- conflicted
+++ resolved
@@ -24,7 +24,6 @@
 import androidx.recyclerview.widget.RecyclerView
 import androidx.recyclerview.widget.RecyclerView.Adapter
 
-<<<<<<< HEAD
 class QuestionnaireListAdapter(private val questionnaireList: List<QuestionnaireListItem>) :
   Adapter<QuestionnaireListAdapter.ViewHolder>() {
 
@@ -39,42 +38,19 @@
         context.startActivity(
           Intent(context, QuestionnaireActivity::class.java).apply {
             putExtra(QuestionnaireActivity.QUESTIONNAIRE_TITLE_KEY, questionnairelistItem.name)
-            putExtra(QuestionnaireActivity.QUESTIONNAIRE_FILE_PATH_KEY, questionnairelistItem.path)
+            putExtra(
+              QuestionnaireActivity.QUESTIONNAIRE_FILE_PATH_KEY,
+              questionnairelistItem.questionnairePath
+            )
+            questionnairelistItem.questionnaireResponsePath?.let {
+              putExtra(
+                QuestionnaireActivity.QUESTIONNAIRE_RESPONSE_FILE_PATH_KEY,
+                questionnairelistItem.questionnaireResponsePath
+              )
+            }
           }
         )
       }
-=======
-class QuestionnaireListAdapter(
-    private val questionnaireList: List<QuestionnaireListItem>
-) : Adapter<QuestionnaireListAdapter.ViewHolder>() {
-
-    class ViewHolder(view: View) : RecyclerView.ViewHolder(view) {
-        val name: TextView = view.findViewById(R.id.questionnaire_name)
-        val description: TextView = view.findViewById(R.id.questionnaire_description)
-        lateinit var questionnairelistItem: QuestionnaireListItem
-
-        init {
-            view.setOnClickListener {
-                val context = view.context
-                context.startActivity(Intent(context, QuestionnaireActivity::class.java).apply {
-                    putExtra(
-                        QuestionnaireActivity.QUESTIONNAIRE_TITLE_KEY,
-                        questionnairelistItem.name
-                    )
-                    putExtra(
-                        QuestionnaireActivity.QUESTIONNAIRE_FILE_PATH_KEY,
-                        questionnairelistItem.questionnairePath
-                    )
-                    questionnairelistItem.questionnaireResponsePath?.let {
-                        putExtra(
-                            QuestionnaireActivity.QUESTIONNAIRE_RESPONSE_FILE_PATH_KEY,
-                            questionnairelistItem.questionnaireResponsePath
-                        )
-                    }
-                })
-            }
-        }
->>>>>>> 165f4add
     }
   }
 
