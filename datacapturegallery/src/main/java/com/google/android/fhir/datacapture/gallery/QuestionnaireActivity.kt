--- conflicted
+++ resolved
@@ -39,22 +39,16 @@
       setDisplayHomeAsUpEnabled(true)
     }
 
-<<<<<<< HEAD
     // Only add the fragment once, when the activity is first created.
     if (savedInstanceState == null) {
       val fragment = QuestionnaireFragment()
+
       fragment.arguments =
-        bundleOf(QuestionnaireFragment.BUNDLE_KEY_QUESTIONNAIRE to viewModel.questionnaire)
-=======
-        // Only add the fragment once, when the activity is first created.
-        if (savedInstanceState == null) {
-            val fragment = QuestionnaireFragment()
-
-            fragment.arguments = bundleOf(
-                QuestionnaireFragment.BUNDLE_KEY_QUESTIONNAIRE to viewModel.questionnaire,
-                QuestionnaireFragment.BUNDLE_KEY_QUESTIONNAIRE_RESPONSE to viewModel.questionnaireResponse // ktlint-disable max-line-length
-            )
->>>>>>> 165f4add
+        bundleOf(
+          QuestionnaireFragment.BUNDLE_KEY_QUESTIONNAIRE to viewModel.questionnaire,
+          QuestionnaireFragment.BUNDLE_KEY_QUESTIONNAIRE_RESPONSE to
+            viewModel.questionnaireResponse // ktlint-disable max-line-length
+        )
 
       supportFragmentManager.commit { add(R.id.container, fragment, QUESTIONNAIRE_FRAGMENT_TAG) }
     }
@@ -87,18 +81,10 @@
     dialogFragment.show(supportFragmentManager, QuestionnaireResponseDialogFragment.TAG)
   }
 
-<<<<<<< HEAD
   companion object {
     const val QUESTIONNAIRE_TITLE_KEY = "questionnaire-title-key"
     const val QUESTIONNAIRE_FILE_PATH_KEY = "questionnaire-file-path-key"
+    const val QUESTIONNAIRE_RESPONSE_FILE_PATH_KEY = "questionnaire-response-file-path-key"
     const val QUESTIONNAIRE_FRAGMENT_TAG = "questionannire-fragment-tag"
   }
-=======
-    companion object {
-        const val QUESTIONNAIRE_TITLE_KEY = "questionnaire-title-key"
-        const val QUESTIONNAIRE_FILE_PATH_KEY = "questionnaire-file-path-key"
-        const val QUESTIONNAIRE_RESPONSE_FILE_PATH_KEY = "questionnaire-response-file-path-key"
-        const val QUESTIONNAIRE_FRAGMENT_TAG = "questionannire-fragment-tag"
-    }
->>>>>>> 165f4add
 }