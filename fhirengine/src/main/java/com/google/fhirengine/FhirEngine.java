--- conflicted
+++ resolved
@@ -1,27 +1,16 @@
 package com.google.fhirengine;
 
-<<<<<<< HEAD
-import com.google.fhir.shaded.protobuf.Message;
-import com.google.fhirengine.db.ResourceNotFoundInDbException;
-=======
 import org.hl7.fhir.r4.model.Resource;
->>>>>>> 1b024df2
 
 /** The FHIR Engine interface that handles the local storage of FHIR resources. */
 public interface FhirEngine {
   /**
    * Saves a FHIR {@code resource} in the local storage.
    *
-<<<<<<< HEAD
-   * @param <M> The resource type which should be a subtype of {@link Message}.
+   * @param <R> The resource type which should be a subtype of {@link Resource}.
    * @throws ResourceAlreadyExistsException if the resource already exists
    */
-  <M extends Message> void save(M resource) throws ResourceAlreadyExistsException;
-=======
-   * @param <R> The resource type which should be a subtype of {@link Resource}.
-   */
-  <R extends Resource> void save(R resource);
->>>>>>> 1b024df2
+  <R extends Resource> void save(R resource) throws ResourceAlreadyExistsException;
 
   /**
    * Updates a FHIR {@code resource} in the local storage.
@@ -33,16 +22,10 @@
   /**
    * Returns a FHIR resource of type {@code clazz} with {@code id} from the local storage.
    *
-<<<<<<< HEAD
-   * @param <M> The resource type which should be a subtype of {@link Message}.
+   * @param <R> The resource type which should be a subtype of {@link Resource}.
    * @throws ResourceNotFoundException if the resource is not found
    */
-  <M extends Message> M load(Class<M> clazz, String id) throws ResourceNotFoundException;
-=======
-   * @param <R> The resource type which should be a subtype of {@link Resource}.
-   */
-  <R extends Resource> R load(Class<R> clazz, String id);
->>>>>>> 1b024df2
+  <R extends Resource> R load(Class<R> clazz, String id) throws ResourceNotFoundException;
 
   /**
    * Removes a FHIR resource of type {@code clazz} with {@code id} from the local storage.
